--- conflicted
+++ resolved
@@ -61,79 +61,15 @@
         }
         self.simple_txt2img.update(setup_args)
 
-<<<<<<< HEAD
     def assert_status_ok(self):
         self.assertEqual(requests.post(self.url_txt2img, json=self.simple_txt2img).status_code, 200)
         stderr = ""
         with open('test/stderr.txt') as f:
             stderr = f.read().lower()
         with open('test/stderr.txt', 'w') as f:
-            # clear stderr file so we can easily parse the next test
+            # clear stderr file so that we can easily parse the next test
             f.write("")
         self.assertFalse('error' in stderr, "Errors in stderr: \n" + stderr)
-
-
-class TestDeprecatedTxt2ImgWorking(TestTxt2ImgWorkingBase, unittest.TestCase):
-    def setUp(self):
-        controlnet_unit = {
-            "module": "none",
-            "model": utils.get_model(),
-            "weight": 1.0,
-            "input_image": utils.readImage("test/test_files/img2img_basic.png"),
-            "mask": utils.readImage("test/test_files/img2img_basic.png"),
-            "resize_mode": 1,
-            "lowvram": False,
-            "processor_res": 64,
-            "threshold_a": 64,
-            "threshold_b": 64,
-            "guidance_start": 0.0,
-            "guidance_end": 1.0,
-            "guessmode": False,
-        }
-        setup_args = {"controlnet_unit": ([controlnet_unit] * getattr(self, 'units_count', 1))}
-        self.setup_route(setup_args)
-        self.url_txt2img = "http://localhost:7860/controlnet/txt2img"
-
-    def test_txt2img_simple_performed(self):
-        self.assert_status_ok()
-
-    def test_txt2img_multiple_batches_performed(self):
-        self.simple_txt2img["n_iter"] = 2
-        self.assert_status_ok()
-
-    def test_txt2img_batch_performed(self):
-        self.simple_txt2img["batch_size"] = 2
-        self.assert_status_ok()
-
-    def test_txt2img_2_units(self):
-        self.units_count = 2
-        self.setUp()
-        self.assert_status_ok()
-
-
-class TestAlwaysonTxt2ImgWorking(TestTxt2ImgWorkingBase, unittest.TestCase):
-    def setUp(self):
-        controlnet_unit = {
-            "module": "none",
-            "model": utils.get_model(),
-            "weight": 1.0,
-            "input_image": utils.readImage("test/test_files/img2img_basic.png"),
-            "mask": utils.readImage("test/test_files/img2img_basic.png"),
-            "resize_mode": 1,
-            "lowvram": False,
-            "processor_res": 64,
-            "threshold_a": 64,
-            "threshold_b": 64,
-            "guidance_start": 0.0,
-            "guidance_end": 1.0,
-            "guessmode": False,
-        }
-        setup_args = {"alwayson_scripts":{"ControlNet":{"args": ([controlnet_unit] * getattr(self, 'units_count', 1))}}}
-        self.setup_route(setup_args)
-=======
-    def assert_status_ok(self, msg=None):
-        self.assertEqual(requests.post(self.url_txt2img, json=self.simple_txt2img).status_code, 200, msg)
->>>>>>> 168cfcb1
 
     def test_txt2img_simple_performed(self):
         self.assert_status_ok()
@@ -162,19 +98,10 @@
         self.assert_status_ok()
 
     def test_txt2img_default_params(self):
-<<<<<<< HEAD
         self.simple_txt2img["alwayson_scripts"]["ControlNet"]["args"] = [{
             "input_image": utils.readImage("test/test_files/img2img_basic.png"),
             "model": utils.get_model(),
         }]
-=======
-        self.simple_txt2img["alwayson_scripts"]["ControlNet"]["args"] = [
-            {
-                "input_image": utils.readImage("test/test_files/img2img_basic.png"),
-                "model": utils.get_model(),
-            }
-        ]
->>>>>>> 168cfcb1
 
         self.assert_status_ok()
 
